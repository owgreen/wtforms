"""
Useful form fields for use with the Django ORM.
"""
import operator
import warnings

from wtforms import widgets
from wtforms.fields import SelectFieldBase
from wtforms.validators import ValidationError, u


__all__ = (
    'ModelSelectField', 'QuerySetSelectField',
)


class QuerySetSelectField(SelectFieldBase):
    """
    Given a QuerySet either at initialization or inside a view, will display a
    select drop-down field of choices. The `data` property actually will
    store/keep an ORM model instance, not the ID. Submitting a choice which is
    not in the queryset will result in a validation error.

    Specify `get_label` to customize the label associated with each option. If
    a string, this is the name of an attribute on the model object to use as
    the label text. If a one-argument callable, this callable will be passed
    model instance and expected to return the label text. Otherwise, the model
    object's `__str__` or `__unicode__` will be used.

    If `allow_blank` is set to `True`, then a blank choice will be added to the
    top of the list. Selecting this choice will result in the `data` property
    being `None`.  The label for the blank choice can be set by specifying the
    `blank_text` parameter.
    """
    widget = widgets.Select()

<<<<<<< HEAD
    def __init__(self, label=u(''), validators=None, queryset=None, label_attr='', allow_blank=False, blank_text=u(''), **kwargs):
=======
    def __init__(self, label=None, validators=None, queryset=None, get_label=None, label_attr=None, allow_blank=False, blank_text=u'', **kwargs):
>>>>>>> fd0f773d
        super(QuerySetSelectField, self).__init__(label, validators, **kwargs)
        self.allow_blank = allow_blank
        self.blank_text = blank_text
        self._set_data(None)
        if queryset is not None:
            self.queryset = queryset.all() # Make sure the queryset is fresh

        if label_attr is not None:
            warnings.warn('label_attr= will be removed in WTForms 0.7, use get_label= instead.', DeprecationWarning)
            self.get_label = operator.attrgetter(label_attr)
        elif get_label is None:
            self.get_label = lambda x: x
        elif isinstance(get_label, basestring):
            self.get_label = operator.attrgetter(get_label)
        else:
            self.get_label = get_label

    def _get_data(self):
        if self._formdata is not None:
            for obj in self.queryset:
                if obj.pk == self._formdata:
                    self._set_data(obj)
                    break
        return self._data

    def _set_data(self, data):
        self._data = data
        self._formdata = None

    data = property(_get_data, _set_data)

    def iter_choices(self):
        if self.allow_blank:
            yield (u('__None'), self.blank_text, self.data is None)

        for obj in self.queryset:
            yield (obj.pk, self.get_label(obj), obj == self.data)

    def process_formdata(self, valuelist):
        if valuelist:
            if valuelist[0] == '__None':
                self.data = None
            else:
                self._data = None
                self._formdata = int(valuelist[0])

    def pre_validate(self, form):
        if not self.allow_blank or self.data is not None:
            for obj in self.queryset:
                if self.data == obj:
                    break
            else:
                raise ValidationError(self.gettext('Not a valid choice'))


class ModelSelectField(QuerySetSelectField):
    """
    Like a QuerySetSelectField, except takes a model class instead of a
    queryset and lists everything in it.
    """
<<<<<<< HEAD
    def __init__(self, label=u(''), validators=None, model=None, **kwargs):
=======
    def __init__(self, label=None, validators=None, model=None, **kwargs):
>>>>>>> fd0f773d
        super(ModelSelectField, self).__init__(label, validators, queryset=model._default_manager.all(), **kwargs)<|MERGE_RESOLUTION|>--- conflicted
+++ resolved
@@ -19,13 +19,11 @@
     Given a QuerySet either at initialization or inside a view, will display a
     select drop-down field of choices. The `data` property actually will
     store/keep an ORM model instance, not the ID. Submitting a choice which is
-    not in the queryset will result in a validation error.
+    not in the queryset will result in a validation error. 
 
-    Specify `get_label` to customize the label associated with each option. If
-    a string, this is the name of an attribute on the model object to use as
-    the label text. If a one-argument callable, this callable will be passed
-    model instance and expected to return the label text. Otherwise, the model
-    object's `__str__` or `__unicode__` will be used.
+    Specifying `label_attr` in the constructor will use that property of the
+    model instance for display in the list, else the model object's `__str__`
+    or `__unicode__` will be used.
 
     If `allow_blank` is set to `True`, then a blank choice will be added to the
     top of the list. Selecting this choice will result in the `data` property
@@ -34,11 +32,7 @@
     """
     widget = widgets.Select()
 
-<<<<<<< HEAD
-    def __init__(self, label=u(''), validators=None, queryset=None, label_attr='', allow_blank=False, blank_text=u(''), **kwargs):
-=======
-    def __init__(self, label=None, validators=None, queryset=None, get_label=None, label_attr=None, allow_blank=False, blank_text=u'', **kwargs):
->>>>>>> fd0f773d
+    def __init__(self, label=None, validators=None, queryset=None, get_label=None, label_attr=None, allow_blank=False, blank_text=u(''), **kwargs):
         super(QuerySetSelectField, self).__init__(label, validators, **kwargs)
         self.allow_blank = allow_blank
         self.blank_text = blank_text
@@ -99,9 +93,5 @@
     Like a QuerySetSelectField, except takes a model class instead of a
     queryset and lists everything in it.
     """
-<<<<<<< HEAD
-    def __init__(self, label=u(''), validators=None, model=None, **kwargs):
-=======
     def __init__(self, label=None, validators=None, model=None, **kwargs):
->>>>>>> fd0f773d
         super(ModelSelectField, self).__init__(label, validators, queryset=model._default_manager.all(), **kwargs)