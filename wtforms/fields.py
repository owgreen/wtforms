"""
    wtforms.fields
    ~~~~~~~~~~~~~~
    
    TODO
    
    :copyright: 2007-2008 by James Crasta, Thomas Johansson.
    :license: MIT, see LICENSE.txt for details.
"""
from datetime import datetime
from cgi import escape
try:
    from functools import partial
except ImportError:
    from wtforms.utils import partial

from wtforms.validators import ValidationError

def html_params(**kwargs):
    """
    Generate HTML paramters for keywords
    """
    params = []
    for k,v in kwargs.iteritems():
        if k in ('class_', 'class__'):
            k = k[:-1]
        k = unicode(k)
        v = escape(unicode(v), quote=True)
        params.append(u'%s="%s"' % (k, v))
    return str.join(' ', params)

class Field(object):
    """
    Base field class.

    `label`
        The label of the field.
    `validators`
        A list of validators to apply to the field.
    `required`
        Whether the field is required to be entered in the form.
    `**kwargs`
        Keywords to pass to the constructor.

    This constructor is used in two different circumstances. These depend on
    whether the keys `form`, and `name` are persent in the `kwargs`:

    1. When declaring a form (`name` and `form` are not present in the
    `kwargs`, the constructor `__init__` is not actually called, but `__new__`
    creates a partial object which holds the necessary configuration to
    perform real construction.

    2. When a form is instantiated, each field is instantiated with both the
    `name` and `form` in `kwargs`, and thus the field is really instantiated,
    but with the configuration previously stored during form declaration.
    """

    _formfield = True
    creation_counter = 0
    def __new__(cls, *args, **kwargs):
        if 'name' not in kwargs:
            x = partial(cls, *args, **kwargs)
            x._formfield = True
            x.creation_counter = Field.creation_counter
            Field.creation_counter += 1
            return x
        else:
            return super(Field, cls).__new__(cls, *args, **kwargs)

    def __init__(self, label=u'', validators=[], required=True, **kwargs):
        form = kwargs['form']
        self.name = kwargs['name']
        self.id = kwargs.get('id', form._idprefix + self.name)
        self.label = Label(self.id, label)
        self.validators = validators
        self.required = required
        self.data = None
        self.errors = []

    def __unicode__(self):
        return self()

    def __call__(self, **kwargs):
        """
        Render the form field.

        `kwargs`
            html attributes to render the field with

        This method renders an HTML representation of the field. The default
        implementation raises `NotImplementedError` and so must be overriden
        in subclasses.
        """
        raise NotImplementedError

<<<<<<< HEAD
    def _get_type(self):
        return type(self).__name__
    type = property(_get_type)
        
=======
>>>>>>> 47edbc70
    def _validate(self, *args):
        pass

    def process_data(self, value, has_formdata):
        """
        Process the Python data applied to this field and store the result.

        This will be called during form construction by the form's `kwargs` or
        `obj` argument.
        """
        self.data = value

    def process_formdata(self, valuelist):
        """
        Process data received over the wire from a form.

        This will be called during form cvonstruction with data supplied
        through the `formdata` argument.
        """
        self.data = valuelist[0]

class Label(object):
    """
    An HTML form label.
    """
    def __init__(self, field_id, text):
        self.field_id = field_id
        self.text = text

    def __unicode__(self):
        return self()

    def __call__(self, text=None, **kwargs):
        kwargs['for'] = self.field_id
        attributes = html_params(**kwargs)
        return u'<label %s>%s</label>' % (attributes, text or self.text)

class SelectField(Field):
    def __init__(self, label=u'', validators=[], required=True, checker=str, choices=None, *args, **kwargs):
        super(SelectField, self).__init__(label, validators, required, *args, **kwargs)
        self.checker = checker
        self.choices = choices

    def __call__(self, **kwargs):
        kwargs.setdefault('id', self.id)
        html = u'<select %s>' % html_params(name=self.name, **kwargs)
        for val,title in self.choices:
            options = {'value': val}
            if self._selected(val):
                options['selected'] = u'selected'
            html += u'<option %s>%s</option>' % (html_params(**options), escape(unicode(title)))
        html += u'</select>'
        return html

    def _selected(self, value):
        return (self.checker(value) == self.data)

    def process_data(self, value, has_formdata):
        self.data = self.checker(getattr(value, 'id', value))

    def process_formdata(self, valuelist):
        self.data = self.checker(valuelist[0])

    def _validate(self, *args):
        for v, _ in self.choices:
            if self.data == v:
                break
        else:
            raise ValidationError('Not a valid choice')

class SelectMultipleField(SelectField):
    def __call__(self, **kwargs):
        return super(SelectMultipleField, self).__call__(multiple="multiple", **kwargs)

    def _selected(self, value):
        if self.data is not None:
            return (self.checker(value) in self.data)
        
    def process_formdata(self, valuelist):
        self.data = [self.checker(x) for x in valuelist]

    def _validate(self, *args):
        choices = [c[0] for c in self.choices]
        for d in self.data:
            if d not in choices:
                raise ValidationError(u"'%s' is not a valid choice for this field" % d)
        
        
class TextField(Field):
    def __call__(self, **kwargs):
        kwargs.setdefault('id', self.id)
        kwargs.setdefault('type', 'text')
        return u'<input %s />' % html_params(name=self.name, value=self._value(), **kwargs) 

    def _value(self):
        return self.data and unicode(self.data) or u''

class HiddenField(TextField):
    def __call__(self, **kwargs):
        kwargs.setdefault('type', 'hidden')
        return super(HiddenField, self).__call__(**kwargs)

class TextAreaField(TextField):
    def __call__(self, **kwargs):
        kwargs.setdefault('id', self.id)
        return u'<textarea %s>%s</textarea>' % (html_params(name=self.name, **kwargs), escape(unicode(self._value())))

class PasswordField(TextField):
    def __call__(self, **kwargs):
        kwargs.setdefault('type', 'password')
        return super(PasswordField, self).__call__(**kwargs)
        
class FileField(TextField):
    """
    Can render a file-upload field.  Will take any passed filename value, if
    any is sent by the browser in the post params.  This field will NOT 
    actually handle the file upload portion, as wtforms does not deal with 
    individual frameworks' file handling capabilities.
    """
    def __call__(self, **kwargs):
        kwargs.setdefault('type', 'file')
        return super(FileField, self).__call__(**kwargs)

class IntegerField(TextField):
    """ Can be represented by a text-input """

    def _value(self):
        return self.data and unicode(self.data) or u'0'

    def process_formdata(self, valuelist):
        try:
            self.data = int(valuelist[0])
        except ValueError:
            pass

class BooleanField(Field):
    """ Represents a checkbox."""

    def __call__(self, **kwargs):
        kwargs.setdefault('id', self.id)
        kwargs.setdefault('type', 'checkbox')
        if self.data:
            kwargs['checked'] = u'checked'
        return u'<input %s />' % html_params(name=self.name, value=u'y', **kwargs)
    
    def process_data(self, value, has_formdata):
        if has_formdata:
            self.data = False
        else:
            self.data = value

    def process_formdata(self, valuelist):
        self.data = valuelist[0] == u'y'

class DateTimeField(TextField):
    """ Can be represented by one or multiple text-inputs """
    def __init__(self, label=u'', validators=[], required=True, *args, **kwargs):
        super(DateTimeField, self).__init__(label, validators, required, *args, **kwargs)
        self.format = kwargs.pop('format', '%Y-%m-%d %H:%M:%S')

    def _value(self):
        return self.data and self.data.strftime(self.format) or u''

    def process_formdata(self, valuelist):
        if valuelist and valuelist[0]:
            try:
                self.data = datetime.strptime(str.join(' ', valuelist), self.format)
            except ValueError:
                return u'Date is invalid.'

class SubmitField(BooleanField):
    """Allow checking if a given submit button has been pressed"""
    def __call__(self, **kwargs):
        kwargs.setdefault('id', self.id)
        kwargs.setdefault('type', 'submit')
        kwargs.setdefault('value', self._label)
        return u'<input %s />' % html_params(name=self.name, **kwargs) 

    def process_formdata(self, valuelist):
        self.data = (len(valuelist) > 0 and valuelist[0] != u'')

__all__ = ('SelectField', 'SelectMultipleField', 'TextField', 'IntegerField', 'BooleanField', 'DateTimeField', 'PasswordField', 'TextAreaField', 'SubmitField', 'HiddenField', 'FileField')<|MERGE_RESOLUTION|>--- conflicted
+++ resolved
@@ -93,13 +93,10 @@
         """
         raise NotImplementedError
 
-<<<<<<< HEAD
     def _get_type(self):
         return type(self).__name__
     type = property(_get_type)
         
-=======
->>>>>>> 47edbc70
     def _validate(self, *args):
         pass
 
