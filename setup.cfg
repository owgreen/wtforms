[metadata]
<<<<<<< HEAD
license_file = LICENSE.rst
=======
license_files = LICENSE.rst
long_description_content_type = text/x-rst
>>>>>>> 910e879c

[extract_messages]
copyright_holder = WTForms Team
output_file = src/wtforms/locale/wtforms.pot

[init_catalog]
input_file = src/wtforms/locale/wtforms.pot
output_dir = src/wtforms/locale/
domain = wtforms

[update_catalog]
input_file = src/wtforms/locale/wtforms.pot
output_dir = src/wtforms/locale/
domain = wtforms
update-header-comment = true
no-fuzzy-matching = true
ignore-obsolete = true

[compile_catalog]
directory = src/wtforms/locale/
domain = wtforms
statistics = true

<<<<<<< HEAD
[tool:pytest]
testpaths = tests docs
addopts = --showlocals --full-trace --doctest-modules --doctest-glob='*.rst'
doctest_optionflags= ALLOW_UNICODE IGNORE_EXCEPTION_DETAIL ELLIPSIS
=======
[bdist_wheel]
universal = true
>>>>>>> 910e879c

[coverage:run]
branch = true
source =
    wtforms

[coverage:paths]
source =
<<<<<<< HEAD
    src/wtforms
    .tox/*/lib/python*/site-packages/wtforms
    .tox/pypy*/site-packages/wtforms
=======
    wtforms
    */site-packages
>>>>>>> 910e879c

[coverage:report]
exclude_lines =
    pragma: no cover
    except ImportError:

[flake8]
# B = bugbear
# C = mccabe
# E = pycodestyle errors
# F = flake8 pyflakes
# W = pycodestyle warnings
# B9 = bugbear opinions
select = B, C, E, F, W, B9
# E203 = slice notation whitespace, invalid
# E501 = line length, handled by bugbear B950
# W503 = bin op line break, invalid
ignore = E203, E501, W503
# up to 88 allowed by bugbear B950
max-line-length = 80<|MERGE_RESOLUTION|>--- conflicted
+++ resolved
@@ -1,10 +1,6 @@
 [metadata]
-<<<<<<< HEAD
-license_file = LICENSE.rst
-=======
 license_files = LICENSE.rst
 long_description_content_type = text/x-rst
->>>>>>> 910e879c
 
 [extract_messages]
 copyright_holder = WTForms Team
@@ -28,15 +24,10 @@
 domain = wtforms
 statistics = true
 
-<<<<<<< HEAD
 [tool:pytest]
 testpaths = tests docs
 addopts = --showlocals --full-trace --doctest-modules --doctest-glob='*.rst'
 doctest_optionflags= ALLOW_UNICODE IGNORE_EXCEPTION_DETAIL ELLIPSIS
-=======
-[bdist_wheel]
-universal = true
->>>>>>> 910e879c
 
 [coverage:run]
 branch = true
@@ -45,14 +36,8 @@
 
 [coverage:paths]
 source =
-<<<<<<< HEAD
     src/wtforms
-    .tox/*/lib/python*/site-packages/wtforms
-    .tox/pypy*/site-packages/wtforms
-=======
-    wtforms
     */site-packages
->>>>>>> 910e879c
 
 [coverage:report]
 exclude_lines =
