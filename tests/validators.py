#!/usr/bin/env python
from unittest import TestCase
<<<<<<< HEAD
from wtforms.validators import StopValidation, ValidationError, email, equal_to, ip_address, length, required, optional, regexp, url, NumberRange, AnyOf, NoneOf, unicode
=======
from wtforms.validators import (
    StopValidation, ValidationError, email, equal_to,
    ip_address, length, required, optional, regexp,
    url, NumberRange, AnyOf, NoneOf, mac_address, UUID
)
from functools import partial
>>>>>>> fd0f773d

class DummyTranslations(object):
    def gettext(self, string):
        return string

    def ngettext(self, singular, plural, n):
        if n == 1:
            return singular

        return plural

class DummyForm(dict):
    pass

class DummyField(object):
    _translations = DummyTranslations()
    def __init__(self, data, errors=(), raw_data=None):
        self.data = data
        self.errors = list(errors)
        self.raw_data = raw_data

    def gettext(self, string):
        return self._translations.gettext(string)

    def ngettext(self, singular, plural, n):
        return self._translations.ngettext(singular, plural, n)

def grab_error_message(callable, form, field):
    try:
        callable(form, field)
    except ValidationError:
        import sys
        e = sys.exc_info()[1]
        return e.args[0]

class ValidatorsTest(TestCase):
    def setUp(self):
        self.form = DummyForm()

    def test_email(self):
        self.assertEqual(email()(self.form, DummyField('foo@bar.dk')), None)
        self.assertEqual(email()(self.form, DummyField('123@bar.dk')), None)
        self.assertEqual(email()(self.form, DummyField('foo@456.dk')), None)
        self.assertEqual(email()(self.form, DummyField('foo@bar456.info')), None)
        self.assertRaises(ValidationError, email(), self.form, DummyField(None))
        self.assertRaises(ValidationError, email(), self.form, DummyField(''))
        self.assertRaises(ValidationError, email(), self.form, DummyField('foo'))
        self.assertRaises(ValidationError, email(), self.form, DummyField('bar.dk'))
        self.assertRaises(ValidationError, email(), self.form, DummyField('foo@'))
        self.assertRaises(ValidationError, email(), self.form, DummyField('@bar.dk'))
        self.assertRaises(ValidationError, email(), self.form, DummyField('foo@bar'))
        self.assertRaises(ValidationError, email(), self.form, DummyField('foo@bar.ab12'))
        self.assertRaises(ValidationError, email(), self.form, DummyField('foo@.bar.ab'))

    def test_equal_to(self):
        self.form['foo'] = DummyField('test')
        self.assertEqual(equal_to('foo')(self.form, self.form['foo']), None)
        self.assertRaises(ValidationError, equal_to('invalid_field_name'), self.form, DummyField('test'))
        self.assertRaises(ValidationError, equal_to('foo'), self.form, DummyField('different_value'))

    def test_ip_address(self):
        self.assertEqual(ip_address()(self.form, DummyField('127.0.0.1')), None)
        self.assertRaises(ValidationError, ip_address(), self.form, DummyField('abc.0.0.1'))
        self.assertRaises(ValidationError, ip_address(), self.form, DummyField('1278.0.0.1'))
        self.assertRaises(ValidationError, ip_address(), self.form, DummyField('127.0.0.abc'))

    def test_mac_address(self):
        self.assertEqual(mac_address()(self.form, 
                                       DummyField('01:23:45:67:ab:CD')), None)

        check_fail = partial(
            self.assertRaises, ValidationError, 
            mac_address(), self.form
        )

        check_fail(DummyField('00:00:00:00:00'))
        check_fail(DummyField('01:23:45:67:89:'))
        check_fail(DummyField('01:23:45:67:89:gh'))
        check_fail(DummyField('123:23:45:67:89:00'))


    def test_uuid(self):
        self.assertEqual(UUID()(self.form, DummyField(
                    '2bc1c94f-0deb-43e9-92a1-4775189ec9f8')), None)
        self.assertRaises(ValidationError, UUID(), self.form, 
                          DummyField('2bc1c94f-deb-43e9-92a1-4775189ec9f8'))
        self.assertRaises(ValidationError, UUID(), self.form, 
                          DummyField('2bc1c94f-0deb-43e9-92a1-4775189ec9f'))
        self.assertRaises(ValidationError, UUID(), self.form, 
                          DummyField('gbc1c94f-0deb-43e9-92a1-4775189ec9f8'))
        self.assertRaises(ValidationError, UUID(), self.form, 
                          DummyField('2bc1c94f 0deb-43e9-92a1-4775189ec9f8'))

    def test_length(self):
        field = DummyField('foobar')
        self.assertEqual(length(min=2, max=6)(self.form, field), None)
        self.assertRaises(ValidationError, length(min=7), self.form, field)
        self.assertEqual(length(min=6)(self.form, field), None)
        self.assertRaises(ValidationError, length(max=5), self.form, field)
        self.assertEqual(length(max=6)(self.form, field), None)

        self.assertRaises(AssertionError, length)
        self.assertRaises(AssertionError, length, min=5, max=2)

        # Test new formatting features
        grab = lambda **k : grab_error_message(length(**k), self.form, field)
        self.assertEqual(grab(min=2, max=5, message='%(min)d and %(max)d'), '2 and 5')
        self.assert_('at least 8' in grab(min=8))
        self.assert_('longer than 5' in grab(max=5))
        self.assert_('between 2 and 5' in grab(min=2, max=5))

    def test_required(self):
        self.assertEqual(required()(self.form, DummyField('foobar')), None)
        self.assertRaises(StopValidation, required(), self.form, DummyField(''))
        self.assertRaises(StopValidation, required(), self.form, DummyField(' '))
        self.assertEqual(required().field_flags, ('required', ))
        f = DummyField('', ['Invalid Integer Value'])
        self.assertEqual(len(f.errors), 1)
        self.assertRaises(StopValidation, required(), self.form, f)
        self.assertEqual(len(f.errors), 0)

    def test_optional(self):
        self.assertEqual(optional()(self.form, DummyField('foobar', raw_data=['foobar'])), None)
        self.assertRaises(StopValidation, optional(), self.form, DummyField('', raw_data=['']))
        self.assertRaises(StopValidation, optional(), self.form, DummyField(' ', raw_data=[' ']))
        self.assertEqual(optional().field_flags, ('optional', ))
        f = DummyField('', ['Invalid Integer Value'], raw_data=[''])
        self.assertEqual(len(f.errors), 1)
        self.assertRaises(StopValidation, optional(), self.form, f)
        self.assertEqual(len(f.errors), 0)

    def test_regexp(self):
        import re
        # String regexp
        self.assertEqual(regexp('^a')(self.form, DummyField('abcd')), None)
        self.assertEqual(regexp('^a', re.I)(self.form, DummyField('ABcd')), None)
        self.assertRaises(ValidationError, regexp('^a'), self.form, DummyField('foo'))
        self.assertRaises(ValidationError, regexp('^a'), self.form, DummyField(None))
        # Compiled regexp
        self.assertEqual(regexp(re.compile('^a'))(self.form, DummyField('abcd')), None)
        self.assertEqual(regexp(re.compile('^a', re.I))(self.form, DummyField('ABcd')), None)
        self.assertRaises(ValidationError, regexp(re.compile('^a')), self.form, DummyField('foo'))
        self.assertRaises(ValidationError, regexp(re.compile('^a')), self.form, DummyField(None))

    def test_url(self):
        self.assertEqual(url()(self.form, DummyField('http://foobar.dk')), None)
        self.assertEqual(url()(self.form, DummyField('http://foobar.dk/')), None)
        self.assertEqual(url()(self.form, DummyField('http://foobar.museum/foobar')), None)
        self.assertEqual(url()(self.form, DummyField('http://127.0.0.1/foobar')), None)
        self.assertEqual(url()(self.form, DummyField('http://127.0.0.1:9000/fake')), None)
        self.assertEqual(url(require_tld=False)(self.form, DummyField('http://localhost/foobar')), None)
        self.assertEqual(url(require_tld=False)(self.form, DummyField('http://foobar')), None)
        self.assertRaises(ValidationError, url(), self.form, DummyField('http://foobar'))
        self.assertRaises(ValidationError, url(), self.form, DummyField('foobar.dk'))
        self.assertRaises(ValidationError, url(), self.form, DummyField('http://127.0.0/asdf'))
        self.assertRaises(ValidationError, url(), self.form, DummyField('http://foobar.d'))
        self.assertRaises(ValidationError, url(), self.form, DummyField('http://foobar.12'))
        self.assertRaises(ValidationError, url(), self.form, DummyField('http://localhost:abc/a'))

    def test_number_range(self):
        v = NumberRange(min=5, max=10)
        self.assertEqual(v(self.form, DummyField(7)), None)
        self.assertRaises(ValidationError, v, self.form, DummyField(None))
        self.assertRaises(ValidationError, v, self.form, DummyField(0))
        self.assertRaises(ValidationError, v, self.form, DummyField(12))
        self.assertRaises(ValidationError, v, self.form, DummyField(-5))

        onlymin = NumberRange(min=5)
        self.assertEqual(onlymin(self.form, DummyField(500)), None)
        self.assertRaises(ValidationError, onlymin, self.form, DummyField(4))

        onlymax = NumberRange(max=50)
        self.assertEqual(onlymax(self.form, DummyField(30)), None)
        self.assertRaises(ValidationError, onlymax, self.form, DummyField(75))

    def test_lazy_proxy(self):
        """Tests that the validators support lazy translation strings for messages."""

        class ReallyLazyProxy(object):
            def __unicode__(self):
                raise Exception('Translator function called during form declaration: it should be called at response time.')
            __str__ = __unicode__

        message = ReallyLazyProxy()
        self.assertRaises(Exception, str, message)
        self.assertRaises(Exception, unicode, message)
        self.assert_(equal_to('fieldname', message=message))
        self.assert_(length(min=1, message=message))
        self.assert_(NumberRange(1,5, message=message))
        self.assert_(required(message=message))
        self.assert_(regexp('.+', message=message))
        self.assert_(email(message=message))
        self.assert_(ip_address(message=message))
        self.assert_(url(message=message))

    def test_any_of(self):
        self.assertEqual(AnyOf(['a', 'b', 'c'])(self.form, DummyField('b')), None)
        self.assertRaises(ValueError, AnyOf(['a', 'b', 'c']), self.form, DummyField(None))

    def test_none_of(self):
        self.assertEqual(NoneOf(['a', 'b', 'c'])(self.form, DummyField('d')), None)
        self.assertRaises(ValueError, NoneOf(['a', 'b', 'c']), self.form, DummyField('a'))

if __name__ == '__main__':
    from unittest import main
    main()<|MERGE_RESOLUTION|>--- conflicted
+++ resolved
@@ -1,15 +1,12 @@
 #!/usr/bin/env python
 from unittest import TestCase
-<<<<<<< HEAD
-from wtforms.validators import StopValidation, ValidationError, email, equal_to, ip_address, length, required, optional, regexp, url, NumberRange, AnyOf, NoneOf, unicode
-=======
 from wtforms.validators import (
     StopValidation, ValidationError, email, equal_to,
     ip_address, length, required, optional, regexp,
-    url, NumberRange, AnyOf, NoneOf, mac_address, UUID
+    url, NumberRange, AnyOf, NoneOf, mac_address, UUID,
+    unicode
 )
 from functools import partial
->>>>>>> fd0f773d
 
 class DummyTranslations(object):
     def gettext(self, string):
@@ -117,9 +114,9 @@
         # Test new formatting features
         grab = lambda **k : grab_error_message(length(**k), self.form, field)
         self.assertEqual(grab(min=2, max=5, message='%(min)d and %(max)d'), '2 and 5')
-        self.assert_('at least 8' in grab(min=8))
-        self.assert_('longer than 5' in grab(max=5))
-        self.assert_('between 2 and 5' in grab(min=2, max=5))
+        self.assertTrue('at least 8' in grab(min=8))
+        self.assertTrue('longer than 5' in grab(max=5))
+        self.assertTrue('between 2 and 5' in grab(min=2, max=5))
 
     def test_required(self):
         self.assertEqual(required()(self.form, DummyField('foobar')), None)
@@ -196,14 +193,14 @@
         message = ReallyLazyProxy()
         self.assertRaises(Exception, str, message)
         self.assertRaises(Exception, unicode, message)
-        self.assert_(equal_to('fieldname', message=message))
-        self.assert_(length(min=1, message=message))
-        self.assert_(NumberRange(1,5, message=message))
-        self.assert_(required(message=message))
-        self.assert_(regexp('.+', message=message))
-        self.assert_(email(message=message))
-        self.assert_(ip_address(message=message))
-        self.assert_(url(message=message))
+        self.assertTrue(equal_to('fieldname', message=message))
+        self.assertTrue(length(min=1, message=message))
+        self.assertTrue(NumberRange(1,5, message=message))
+        self.assertTrue(required(message=message))
+        self.assertTrue(regexp('.+', message=message))
+        self.assertTrue(email(message=message))
+        self.assertTrue(ip_address(message=message))
+        self.assertTrue(url(message=message))
 
     def test_any_of(self):
         self.assertEqual(AnyOf(['a', 'b', 'c'])(self.form, DummyField('b')), None)
